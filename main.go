package main

import (
	"fmt"
	"log"
	"math"
	"net/http"
	"os"
	"runtime"
	"sort"
	"strconv"
	"strings"
	"time"

	"github.com/PuerkitoBio/goquery"
	"github.com/fatih/color"
	"github.com/jzelinskie/geddit"
	"github.com/skratchdot/open-golang/open"
	"github.com/texttheater/golang-levenshtein/levenshtein"
	"gopkg.in/urfave/cli.v2"
)

// App information and constants
const (
	AppName        = "hnreader"
	AppVersion     = "v1.1"
	AppAuthor      = "Bunchhieng Soth"
	AppEmail       = "Bunchhieng@gmail.com"
	AppDescription = "Open multiple hacker news in your favorite browser with command line."
	HackerNewsURL  = "https://news.ycombinator.com/news?p="
	LobstersURL    = "https://lobste.rs"
)

// Colors for console output
var blue = color.New(color.FgBlue, color.Bold).SprintFunc()
var yellow = color.New(color.FgYellow, color.Bold).SprintFunc()
var red = color.New(color.FgRed, color.Bold).SprintFunc()

type logWriter struct{}

// App contains author information
type App struct {
	Name, Version, Email, Description, Author string
}

// Fetcher retrieves stories from a source.
type Fetcher interface {
	Fetch(count int) (map[int]string, error)
}

// HackerNewsSource fetches new stories from news.ycombinator.com.
type HackerNewsSource struct{}

func (hn *HackerNewsSource) Fetch(count int) (map[int]string, error) {
	news := make(map[int]string)
	// 30 news per page
	pages := count / 30
	for i := 0; i <= pages; i++ {
		resp, err := http.Get(HackerNewsURL + strconv.Itoa(pages))
		handleError(err)
		doc, err := goquery.NewDocumentFromReader(resp.Body)
		handleError(err)
		doc.Find("a.storylink").Each(func(i int, s *goquery.Selection) {
			href, exist := s.Attr("href")
			if !exist {
				fmt.Println(red("can't find any stories..."))
			}
			news[i] = href
		})
	}

	return news, nil
}

// RedditSource fetches new stories from reddit.com/r/programming.
type RedditSource struct{}

func (rs *RedditSource) Fetch(count int) (map[int]string, error) {
	news := make(map[int]string)

	s := geddit.NewSession(fmt.Sprintf("desktop:com.github.Bunchhieng.%s:%s", AppName, AppVersion))
	subs, err := s.SubredditSubmissions(
		"programming",
		geddit.HotSubmissions,
		geddit.ListingOptions{
			Count: count,
			Limit: count,
		},
	)
	handleError(err)

	for i, sub := range subs {
		news[i] = sub.URL
	}
	return news, nil
}

// LobstersSource fetches new stories from https://lobste.rs
type LobstersSource struct{}

func (l *LobstersSource) Fetch(count int) (map[int]string, error) {
	offset := float64(count) / float64(25)
	pages := int(math.Ceil(offset))
	news := make(map[int]string)
	newsIndex := 0

	for p := 1; p <= pages; p++ {
		url := fmt.Sprintf("%s/page/%d", LobstersURL, p)
		resp, err := http.Get(url)
		handleError(err)

		doc, err := goquery.NewDocumentFromReader(resp.Body)
		handleError(err)

		doc.Find(".link a.u-url").Each(func(_ int, s *goquery.Selection) {
			href, exist := s.Attr("href")
			if !exist {
				fmt.Println(red("can't find any stories..."))
			}

			if newsIndex >= count {
				return
			}

			// if internal link
			if strings.HasPrefix(href, "/") {
				href = LobstersURL + href
			}

			news[newsIndex] = href
			newsIndex++
		})

		resp.Body.Close()
	}

	return news, nil
}

// Init initalizes the app
func Init() *App {
	return &App{
		Name:        AppName,
		Version:     AppVersion,
		Description: AppDescription,
		Author:      AppAuthor,
		Email:       AppEmail,
	}
}

// Information prints out app information
func (app *App) Information() {
	fmt.Println(blue(app.Name) + " - " + blue(app.Version))
	fmt.Println(blue(app.Description) + "\n")
}

func (writer logWriter) Write(bytes []byte) (int, error) {
	return fmt.Print(yellow("[") + time.Now().UTC().Format("15:04:05") + yellow("]") + string(bytes))
}

//RunApp opens a browser with input tabs count
func RunApp(tabs int, browser string, src Fetcher) error {
	news, err := src.Fetch(tabs)
	handleError(err)

	browser = findBrowser(browser)

	// To store the keys in slice in sorted order
	var keys []int
	for k := range news {
		keys = append(keys, k)
	}
	// Sort map keys
	sort.Ints(keys)

	for _, k := range keys {
		if k == tabs {
			break
		}

		var err error
		if browser == "" {
			fmt.Println(red("Trying default browser..."))
			err = open.Run(news[k])
		} else {
			err = open.RunWith(news[k], browser)
			if err != nil {
<<<<<<< HEAD
				fmt.Printf(red("%s is not found on this computer, trying default browser...\n"), browser)
				err = open.Run(news[k])
=======
				fmt.Print(yellow(fmt.Sprintf("Can't open link %s\n", news[k])))
>>>>>>> 3b56ca27
			}
		}

		if err != nil {
			os.Exit(1)
		}
	}
	return nil
}

func findBrowser(target string) string {
	if target == "" {
		return ""
	}
	browsers := []string{"google", "chrome", "mozilla", "firefox", "brave"}
	shortest := -1
	word := ""
	for _, browser := range browsers {
		distance := levenshtein.DistanceForStrings([]rune(browser), []rune(target), levenshtein.DefaultOptions)
		if distance == 0 {
			word = browser
			break
		}
		if distance <= shortest || shortest < 0 {
			shortest = distance
			word = browser
		}
	}

	return getBrowserNameByOS(word)
}

func getBrowserNameByOS(k string) string {
	browser := ""
	switch k {
	case "google", "chrome":
		switch runtime.GOOS {
		case "darwin":
			browser = "Google Chrome"
		}
	case "mozilla", "firefox":
		switch runtime.GOOS {
		case "darwin":
			browser = "Firefox"
		}
	case "brave":
		switch runtime.GOOS {
		case "darwin":
			browser = "Brave"
		}
	}

	return browser
}

// checkGoPath checks for GOPATH
func checkGoPath() error {
	gopath := os.Getenv("GOPATH")
	if gopath == "" {
		log.Fatal(red("$GOPATH isn't set up properly..."))
	}
	return nil
}

// handleError go convention
func handleError(err error) error {
	if err != nil {
		fmt.Println(red(err.Error()))
	}
	return nil
}

func init() {
	log.SetFlags(0)
	log.SetOutput(new(logWriter))
}

func main() {
	app := Init()

	cli := &cli.App{
		Name:    app.Name,
		Version: app.Version,
		Authors: []*cli.Author{
			{
				Name:  app.Author,
				Email: app.Email,
			},
		},
		Usage: app.Description,
		Commands: []*cli.Command{
			{
				Name:    "run",
				Aliases: []string{"r"},
				Usage:   "Start hnreader with default option (10 news and chrome browser)",
				Flags: []cli.Flag{
					&cli.UintFlag{
						Name:    "tabs",
						Value:   10,
						Aliases: []string{"t"},
						Usage:   "Specify value of tabs\t",
					},
					&cli.StringFlag{
						Name:    "browser",
						Value:   "",
						Aliases: []string{"b"},
						Usage:   "Specify broswer\t",
					},
					&cli.StringFlag{
						Name:    "source",
						Value:   "hn",
						Aliases: []string{"s"},
						Usage:   "Specify news source (one of \"hn\", \"reddit\", \"lobsters\")\t",
					},
				},
				Action: func(c *cli.Context) error {
					var src Fetcher

					switch c.String("source") {
					case "hn":
						src = new(HackerNewsSource)
					case "reddit":
						src = new(RedditSource)
					case "lobsters":
						src = new(LobstersSource)
					default:
						return handleError(fmt.Errorf("invalid source: %s", c.String("source")))
					}

					return handleError(RunApp(c.Int("tabs"), c.String("browser"), src))
				},
				Before: func(c *cli.Context) error {
					app.Information()
					checkGoPath()
					return nil
				},
			},
		},
	}

	cli.Run(os.Args)
}<|MERGE_RESOLUTION|>--- conflicted
+++ resolved
@@ -185,12 +185,8 @@
 		} else {
 			err = open.RunWith(news[k], browser)
 			if err != nil {
-<<<<<<< HEAD
 				fmt.Printf(red("%s is not found on this computer, trying default browser...\n"), browser)
 				err = open.Run(news[k])
-=======
-				fmt.Print(yellow(fmt.Sprintf("Can't open link %s\n", news[k])))
->>>>>>> 3b56ca27
 			}
 		}
 
